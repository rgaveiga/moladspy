--- conflicted
+++ resolved
@@ -711,15 +711,9 @@
 
         if abs(dz) > 0.0:
             molecule.displace(array([0.0, 0.0, dz]), call_handler=False)
-<<<<<<< HEAD
 
     # endregion
 
-=======
-
-    # endregion
-
->>>>>>> 472efcbb
     def _update(self, obj=None, **kwargs):
         """
         Updates attributes of the Adsorption object when atomic coordinates or
